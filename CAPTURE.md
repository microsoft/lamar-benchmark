# Capture data format

The format is inspired by the [Kapture format from Naver Labs](https://github.com/naver/kapture/blob/main/kapture_format.adoc) but improves on the following points:

- it can handle multiple sessions per location
- it supports other assets: meshes, depth renderings, transformations between sessions, etc.
- image matching is delegated to [hloc](https://github.com/cvg/Hierarchical-Localization)
- the API is optimized for each of use and a smooth learning curve

## Overview

Here is an example of file structure for a capture at `location1`:

```
location1/                                  # a Capture directory
├── sessions/                               # a collection of Sessions
│   ├── navvis1/                            # NavVis Session #1
│   │   ├── bt.txt                          # list of bluetooth measurements
│   │   ├── depths.txt                      # list of (rendered) depth maps, one per image
│   │   ├── images.txt                      # list of images with their paths
│   │   ├── pointclouds.txt                 # list of point clouds with their paths
│   │   ├── rigs.txt                        # rigid geometric relationship between sensors
│   │   ├── sensors.txt                     # list of all sensors with specs
│   │   ├── trajectories.txt                # pose for each (timestamp, sensor)
│   │   ├── wifi.txt                        # list of wifi measurements
│   │   ├── raw_data/                       # root path of images, point clouds, etc.
│   │   │   ├── images_undistorted/
│   │   │   ├── render/                     # root path for the rgb and depth maps renderings
│   │   │   └── pointcloud.ply
│   │   └── proc/                           # root path of processed assets
│   │       ├── meshes/                     # a collections of meshes
<<<<<<< HEAD
│   │       ├── render/                     # root path for the rgb and depth maps renderings
=======
>>>>>>> 4dfe135d
│   │       ├── alignment_global.txt        # global transforms between sessions
│   │       ├── alignment_trajectories.txt  # transform of each pose to a global reference
│   │       └── overlaps.h5                 # overlap matrix from this session to others
│   ├── hololens1/
│   │   ├── bt.txt
│   │   ├── depths.txt                      # list of depth maps with their paths
│   │   ├── images.txt
│   │   ├── rigs.txt
│   │   ├── sensors.txt
│   │   ├── trajectories.txt
│   │   ├── wifi.txt
│   │   ├── raw_data/
│   │   │   ├── images/
│   │   │   └── depths/
│   │   └── proc/
│   │       └── alignment/
│   └── phone1/
│       └── ...
├── registration/                           # the data generated during alignment
│   ├── navvis2/
│   │   └── navvis1/                        # alignment of navvis2 w.r.t navvis1
│   │       └─ ...                          # intermediate data for matching/registration
│   └── hololens1/
│   │   └── navvis1/
│   └── phone1/
│       └── navvis2/
└── visualization/                          # root path of visualization dumps
    └─ ...                                  # all the data dumped during processing (TBD)
```

A Python interface that mirrors this file structure is available in `scantools.capture`. It can be created from an existing Capture file tree, but also create such tree from scratch and update it as it is modified.

## File formats

**Text files `.txt`** contain utf-8 lines that are comma separated values (CSV) or comments starting with `#`.

**Point clouds and meshes** are in `.ply` PLY format, preferably in binary with float values.

**Images** are in PNG or JPEG formats.

**Depth maps** are 16-bit PNG images scaled by `scantools.utils.io.DEPTH_SCALE`.

**Image features and matches** are handled by [hloc](https://github.com/cvg/Hierarchical-Localization) (currently HDF5 files).

## Details

### 1. Session data

- `sensors.txt`, `rigs.txt`, `trajectories.txt` follow [the Kapture format](https://github.com/naver/kapture/blob/main/kapture_format.adoc#2--sensors). However, the pose convention is reverted: `rigs.txt` contains camera-to-rig transformations and `trajectories.txt` contains sensor-to-world transformations.
- `images.txt`, `pointclouds.txt`, `depths.txt`, `wifi.txt`, and `bt.txt` follow the specifications of their corresponding `records_*.txt` in Kapture.

### 2. Processed files

- `proc/meshes/` contains all the meshes generated from the point cloud(s).
- `proc/depth_renderings.txt` is a list of depth maps and their relative paths in `proc/depth_renderings/`
- `proc/alignment_global.txt` is a list of global transforms w.r.t. other sessions with additional info (e.g. error statistics)
- `proc/alignment_trajectories.txt` is a list of transforms w.r.t an absolute reference, following the format of `trajectories.txt`
- `proc/qrcodes/qr_map.txt` contains all detected QR codes.
  `proc/qrcodes/qr_map_filtered_by_area.txt` is a list of QR codes filtered by area.
  If there are multiple measurements for one QR code, we select the one with
  largest area in the image.

### 3. Registration

The data generated for the pairwise and global alignment of all sessions is stored in `capture/registration/`. This includes images features and matches, registration confidences, errors statistics, and some visualizations. Each folder `registration/session1/session2/` contains the alignment of `session1` w.r.t `session2`.

### 4. Visualization

This directory contains images, meshes, and other assets useful to verify the ground truthing process.<|MERGE_RESOLUTION|>--- conflicted
+++ resolved
@@ -29,10 +29,6 @@
 │   │   │   └── pointcloud.ply
 │   │   └── proc/                           # root path of processed assets
 │   │       ├── meshes/                     # a collections of meshes
-<<<<<<< HEAD
-│   │       ├── render/                     # root path for the rgb and depth maps renderings
-=======
->>>>>>> 4dfe135d
 │   │       ├── alignment_global.txt        # global transforms between sessions
 │   │       ├── alignment_trajectories.txt  # transform of each pose to a global reference
 │   │       └── overlaps.h5                 # overlap matrix from this session to others
